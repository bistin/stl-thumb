--- conflicted
+++ resolved
@@ -186,20 +186,8 @@
     let pixels: glium::texture::RawImage2d<u8> = texture.read();
     let img = image::ImageBuffer::from_raw(config.width, config.height, pixels.data.into_owned()).unwrap();
     let img = image::DynamicImage::ImageRgba8(img).flipv();
-<<<<<<< HEAD
-    // Write to stdout if user did not specify a file
-    let mut output: Box<dyn io::Write> = match config.img_filename {
-        Some(ref x) => {
-            Box::new(std::fs::File::create(&x).unwrap())
-        },
-        None => Box::new(io::stdout()),
-    };
-    img.write_to(&mut output, config.format.to_owned())
-        .expect("Error saving image");
-=======
 
     img
->>>>>>> de2186ba
 }
 
 
@@ -249,11 +237,7 @@
 }
 
 
-<<<<<<< HEAD
-pub fn run(config: &Config) -> Result<(), Box<dyn Error>> {
-=======
-pub fn run(config: &Config) -> Result<image::DynamicImage, Box<Error>> {
->>>>>>> de2186ba
+pub fn run(config: &Config) -> Result<image::DynamicImage, Box<dyn Error>> {
     // Get geometry from STL file
     // =========================
 
